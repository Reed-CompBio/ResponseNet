--- conflicted
+++ resolved
@@ -1,11 +1,6 @@
-<<<<<<< HEAD
-# IO files
-=======
 # IO Files
 input/
->>>>>>> 14a6aeac
 output/
-input/
 
 # Other
 **.DS_Store
