# The beginning of the rewrite of responsenet

from ortools.linear_solver import pywraplp
import argparse
import networkx as nx
import math
import warnings

# Global Variables that args can modify
_verbose = False
_include_st = False
_output_log = False

def parse_nodes(node_file):
    """ 
    Parse a list of sources or targets and return a set 
    
    Parameters:
        @node_file : PATH()
            the PATH file for a list of nodes

    Returns:
        @nodes: set of all nodes listed in file
    """
    with open(node_file) as node_f:
        lines = node_f.readlines()
        nodes = set(map(str.strip, lines))
    return nodes

def construct_digraph(edges_file, default_capacity= 1):
    """
    Similar to MinCostFlow, we need to parse a list of undirected edges and 
    returns a graph object
    
    Parameters:
        @edges_file : PATH()
            the PATH file for an interactome
    
    Returns:
        @G: graph object
    """
    
    ## Make a directed graph object.
    G = nx.DiGraph()
    
    # Go through edge_file, assign each node an id
    with open(edges_file) as edges_f:
        for line in edges_f:
            tokens = line.strip().split()
            node1 = tokens[0]
            
            if not node1 in G:
                G.add_node(node1)
            node2 = tokens[1]
            if not node2 in G:
                G.add_node(node2)
           
            w = float(tokens[2])
            # From the paper: truncate scores to be between 0 and 0.7. 
            # Because high edge weights could indicate unusually well-studied proteins or imperfectness 
            # of the assumption of conditional independence, all weights were capped to a maximum value of 0.7"
            if w > 0.7:
                w = 0.7
            
            # zero-weight or negative edges will cause a problem. 
            if w <= 0.0:
                warnings.warn(f"Edge {tokens[0]} --> {tokens[1]} has weight <= 0, this will cause problems")

            ## AR change "cost" to "weight" so it accurately reflects the value. 
            G.add_edge(node1,
                        node2,
                        cost = w,
                        cap = default_capacity)

        return G
    
def add_sources_and_targets(G, sources, targets):
    """
    Add a false source and target node to the DiGraph, helpful
    for organization and essential to the ILP

    Parameters:
        @G : nx.DiGraph()
            DiGraph object
        @sources : set()
            set of all source nodes
        @targets : set()
            set of all target nodes
        
    Returns:
        @G : modified DiGraph object with faux source and target
    """

    # Divide the capacity evently across the sources and targets
    source_weight = 1/len(sources)
    target_weight = 1/len(targets)
    
    source_cap = source_weight
    target_cap = target_weight
    
    G.add_node("source")
    G.add_node("target")

    for source in sources:
        if _verbose:
            print(source)
        if source in G:
            if _verbose:
                print("source found")
            G.add_edge("source",
                        source,
                        cost = source_weight,
                        cap = source_cap)

        else:
            if _verbose:
                print(f"Source: {source} not found in graph")

    for target in targets:
        
        if _verbose:
            print(target)
        if target in G:
            if _verbose:
                print("target found")
            G.add_edge(target,
                        "target",
                        cost = target_weight,
                        cap = target_cap)

        else:
            if _verbose:
                print(f"Target: {target} not found in graph")   
            
    return G
    
def prepare_variables(solver, G):
    """
    This section systematically creates variables for the ILP and saves them
    both in a dictionary and as an attribute for each edge in G

    Parameters:
        @solver : pywraplp.Solver()
            solver object that the LP depends on
        @G : nx.DiGraph()
            graph object of interactome
        
    Returns:
        @flows: dictionary of all variables in the solver
    """
    flows = dict()
    extras = 0
    for i,j in G.edges():
        edge = (i,j)
        if edge not in flows:
            # Need to set max value for each edge to be the max capacity of given edge
            flows[edge] = solver.NumVar(0.0, G[i][j]["cap"], f"Flows{edge}")
            G.get_edge_data(edge[0],edge[1])["flow"] = flows[edge]
        else:
            if _verbose:
                print("repeat")
                print(edge)
            extras += 1
    if _verbose:
        print(f"We had {extras} repeat edges")

    # Helpful debugging statement for LP solver    
    # print_solver(solver)
    
    return flows
    
def prepare_constraints(solver, G):
    """
    This section systematically applies constraints on each node and all edges
    to make sure that any flow entering a node also exits a node

    Parameters:
        @solver : pywraplp.Solver()
            solver object that LP depends on
        @G : nx.DiGraph()
            graph object of interactome
        @idDict : dict()
            dictionary of all nodes in network

    Returns:
        @constraints: list object containing all constraints in the LP
    """
    constraints = []
    for i,  node in enumerate(G.nodes):
        
        in_edges = list(G.in_edges(node))
        out_edges = list(G.out_edges(node))
        
        if node == "source" or node == "target":
            continue   
        
        # Creating constraint for each node, constraint has bounds 0,0 
        # and is named after the node
        curr_constraint = solver.Constraint(0.0, 0.0, node)
        
        constraints.append(curr_constraint)
        G.nodes[node]["constraint"] = curr_constraint

        for u,v in in_edges:
            assert v == node
            constraints[i].SetCoefficient(G[u][v]["flow"],1)
            
        for u,v in out_edges:
            assert u == node
            constraints[i].SetCoefficient(G[u][v]["flow"],-1)

    # Adding a final constraint to make sure all flows going from the source
    # and to the target are equivalent
    constraints.append(solver.Constraint(0.0, 0.0, "source"))

    for j,k in list(G.out_edges("source")):
        constraints[-1].SetCoefficient(G[j][k]["flow"],1)
    for j,k in list(G.in_edges("target")):
        constraints[-1].SetCoefficient(G[j][k]["flow"],-1)
        
    # Helpful debugging statement for LP    
    # print_solver(solver)

    return constraints
            
def prepare_objective(solver, G, flows, gamma):
    """
    This segment goes through all edges in the graph and sets a coefficient on each variable in the LP

    Parameters:
        @solver : pywraplp.Solver()
            solver object that LP depends on
        @G : nx.DiGraph()
            graph object of interactome
        @flows : dict()
            dictionary of all flow variables for the solver
        @gamma : int()
            user defined value that determines graph size
    
    Returns:
        @objective : solver objective with all constraints
    """
    objective = solver.Objective()
    
    for i,j in G.edges():
        
        log_weight = (math.log(G[i][j]["cost"])) * (-1)
        
        if i == "source":
            log_weight = log_weight - gamma  
            if _verbose:
                print("adjusting for source")
        objective.SetCoefficient(flows[i,j], log_weight) 
    
    objective.SetMinimization()
    
    # Helpful debugging statement to show status of LP solver
    # print_solver(solver)

    return objective  

def print_solver(solver):
    """
    Helper function to print contents of solver (constraints, variables, objective) for debugging
    """

    print('**'*25)
    print(solver.ExportModelAsLpFormat(False).replace('\\', '').replace(',_', ','), sep='\n')
    print('**'*25)

## AR make this return the solver, for testing.
def responsenet(G, gamma, out_file, out_log):
    """ 
    The NEW ILP solver for ResponseNet, using GLOP.

    Parameters:
        @G : nx.DiGraph()
            graph object of interactome
        @gamma : int()
            user defined integer determining size of output graph
        @out_file : PATH()
            PATH to the output file for writing the LP solution
    
    Returns:
        Nothing
    """
    
    solver = pywraplp.Solver.CreateSolver("GLOP")
    if not solver:
        return
        
    # Data structures that define the ILP, kept for your debugging pleasure
    flows = prepare_variables(solver, G)
    constraints = prepare_constraints(solver, G)
    objective = prepare_objective(solver, G, flows, gamma)
    
    print("Attempting solve of flows...")
    status = solver.Solve()
    
    if status == pywraplp.Solver.OPTIMAL:
        print("Solved! \n")

    else:
        print("The problem does not have an optimal solution.")
        return
    
    write_output_to_tsv(G, solver, out_file, out_log)
    return solver

def write_output_to_tsv(G, solver, out_file, out_log):
    '''
    Write output of solver.Solve() over graph obj to an output file specified 
    by out_file
    
    Params:
        @G : graph object
        @solver : pywraplp.Solver() object, contains the answer to the LP
        @out_file : str of output file name/path
        @out_log : str of output log file name/path
    '''
    with open(out_file, "w") as output_f:
        print(f"Objective value = {solver.Objective().Value():0.1f}")
        print(f"Solved in {(float(solver.wall_time())/1000)} seconds")
        
<<<<<<< HEAD
        output_f.write("Interactor 1" + '\t' + "Interactor 2" + '\t' + "Flow" + '\n')
=======
        output_f.write("Interactor 1" + '\t' + "Interactor 2" + '\t' + "Flow" + "\n")
>>>>>>> 65bf5031
        for u,v in G.edges:

            # Check to see if we want to actually include the artificial source and target  
            if (u == "source" or v == "target") and not _include_st:
                continue
            else:
                if G[u][v]["flow"].solution_value() > 0.0 and G[u][v]["flow"].solution_value() <= 1.0:   
                    output_f.write(str(u)+"\t"+str(v)+"\t"+str(G[u][v]["flow"].solution_value())+"\n")

    # Format for output log, including the entire solver information
    if _output_log:
        with open(out_log, "w") as out_l:
            out_l.write("Objective value = " + str(solver.Objective().Value()) +'\n')
            out_l.write("Solved in " + str(float(solver.wall_time())/1000) + " seconds"+'\n\n')
            out_l.write("Solver:\n")
            out_l.write(str(solver.ExportModelAsLpFormat(False).replace('\\', '').replace(',_', ',')))

        return

def main(args):
    
    print("Running ResponseNet...")

    sources = parse_nodes(args.sources_file)
    targets = parse_nodes(args.targets_file)
    
    # Modifying global variables based on args
    global _verbose 
    global _include_st 
    global _output_log
    _verbose = args.verbose
    _include_st = args.include_st
    _output_log = args.output_log

    gamma = args.gamma
    
    G = construct_digraph(args.edges_file)
    
    G = add_sources_and_targets(G, sources, targets)
    
    # AR make this a TXT file. Keep the same formatting. Should we have headers
    out_file = args.output+"_gamma"+str(gamma)+".txt"
    out_log = args.output +"_gamma"+str(gamma) + ".log"
    responsenet(G, gamma, out_file, out_log)
    
if __name__ == "__main__":
    parser = argparse.ArgumentParser(
        description=__doc__,
        formatter_class=argparse.RawDescriptionHelpFormatter)
    parser.add_argument('--edges_file',
                        help='Network file. File should be in SIF file format.',
                        type=str,
                        required=True)
    parser.add_argument('--sources_file',
                        help='File which denotes source nodes, with one node per line.',
                        type=str,
                        required=True)
    parser.add_argument('--targets_file',
                        help='File which denotes source nodes, with one node per line.',
                        type=str,
                        required=True)
    parser.add_argument('--output',
                        help='Prefix for all output files.',
                        type=str,
                        required=True)
    parser.add_argument('--gamma',
                        help='The size of the output graph. Default = 10.',
                        type=int,
                        required=False,
                        default=10)
    parser.add_argument('-st','--include_st',
                        help='Determines whether output should include artificial Source and Target nodes. By default does not include them.',
                        action='store_true')
    parser.add_argument('-v','--verbose',
                        help='Include verbose console output',
                        action='store_true')
    parser.add_argument('-o', '--output_log',
                        help='Create output log',
                        action='store_true')

    args = parser.parse_args()
    print(args)

    main(args)<|MERGE_RESOLUTION|>--- conflicted
+++ resolved
@@ -322,11 +322,7 @@
         print(f"Objective value = {solver.Objective().Value():0.1f}")
         print(f"Solved in {(float(solver.wall_time())/1000)} seconds")
         
-<<<<<<< HEAD
-        output_f.write("Interactor 1" + '\t' + "Interactor 2" + '\t' + "Flow" + '\n')
-=======
-        output_f.write("Interactor 1" + '\t' + "Interactor 2" + '\t' + "Flow" + "\n")
->>>>>>> 65bf5031
+        output_f.write("Interactor 1" + '\t' + "Interactor 2" + '\t' + "Flow" + "\n" + '\n')
         for u,v in G.edges:
 
             # Check to see if we want to actually include the artificial source and target  
